--- conflicted
+++ resolved
@@ -165,19 +165,17 @@
             name => $name,
         );
     }
-<<<<<<< HEAD
     when ( 'resync' ) {
         $app->resync(
             name => $name,
             all  => $opt{a},
         );
-=======
+    }
     when ( 'autostart' ) {
         $app->autostart;
     }
     when ( 'stopall' ) {
         $app->stopall;
->>>>>>> fcb23fe8
     }
     default {
         die "No such command.\n\nTry $0 --help\n";
@@ -334,6 +332,21 @@
 
 Tells you the status of all containers.
 
+=head2 lxc [name] resync [-a]
+
+Runs puppet in container(s). This actually has three variants:
+
+=over 4
+
+=item C<lxc [name] resync> - runs puppet in a container
+
+=item C<lxc resync> - runs puppet in all running containers
+
+=item C<lxc resync -a> - runs puppet in all containers, starting stopped ones
+to run puppet in them, and stopping them again when done
+
+=back
+
 =head2 lxc autostart
 
 Starts all containers that have a file called 'autostart' in their lxc config
